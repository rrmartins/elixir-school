# Author
author:
  name: Sean Callan
  url: seancallan.com
  email: sean@seancallan.com
  twitter: doomspork
  github: doomspork

# Setup
title: Elixir School
description:
  en: Lessons about the Elixir programming language
  jp: プログラミング言語Elixirのレッスン
  cn: Elixir 编程语言教程
  es: Lecciones acerca del lenguaje de programación Elixir
  pt: Lições sobre a linguagem de programação Elixir
  vi: Giáo trình cho ngôn ngữ lập trình Elixir
  ru: Уроки программирования на языке Elixir
  sk: Lekcie o programovacom jazyku Elixir
  fr: Leçons sur le langage de programmation Elixir
  gr: Μαθήματα προγραμματισμού της γλώσσας Elixir
  it: Lezioni sul linguaggio di programmazione Elixir
  my: Pelajaran mengenai bahasa aturcara Elixir
  pl: Lekcje programowania w języku Elixir
<<<<<<< HEAD
  id: Pelajaran mengenai bahasa pemrograman Elixir
=======
  no: Leksjoner i programmeringsspråket Elixir
  ko: 프로그래밍 언어 Elixir 배우기
>>>>>>> 5a8bd904
baseurl: /
url: https://elixirschool.com
og_image: https://elixirschool.com/assets/fb_share.jpg
permalink: pretty
<<<<<<< HEAD
languages: ['en', 'jp', 'cn', 'es', 'pt', 'vi', 'ru', 'sk', 'fr', 'gr', 'it', 'pl', 'my', 'id']
=======
languages: ['en', 'jp', 'cn', 'es', 'pt', 'vi', 'ru', 'sk', 'fr', 'gr', 'it', 'pl', 'my', 'no', 'ko']
>>>>>>> 5a8bd904
default_lang: en
exclude_from_localization: []
sections:
  - tag: basics
    label:
      en: Basics
      jp: 基礎
      cn: 基础
      es: Básico
      pt: Básico
      vi: Cơ bản
      ru: Основы
      my: Asas
      sk: Základy
      fr: Bases
      gr: Βασικά
      it: Base
      pl: Podstawy
<<<<<<< HEAD
      id: Dasar
=======
      no: Grunnleggende
      ko: 기초
>>>>>>> 5a8bd904
  - tag: advanced
    label:
      en: Advanced
      jp: 上級
      cn: 高级
      es: Avanzado
      pt: Avançado
      vi: Nâng cao
      ru: Продвинутый
      my: Lanjutan
      sk: Pokročilé
      fr: Avancé
      gr: Προχωρημένα
      it: Avanzato
      pl: Zaawansowane
<<<<<<< HEAD
      id: Lanjutan
=======
      no: Avansert
      ko: 심화
>>>>>>> 5a8bd904
  - tag: specifics
    label:
      en: Specifics
      jp: 詳細
      cn: 详情
      es: Específico
      pt: Específico
      vi: Cụ thể
      ru: Специфика
      my: Khusus
      sk: Špecifiká
      fr: Spécificités
      gr: Ιδιαιτερότητες
      it: Specifiche
      pl: Specyficzne
<<<<<<< HEAD
      id: Khusus
=======
      no: Detaljer
      ko: 활용
>>>>>>> 5a8bd904

gems:
  - kramdown
  - jekyll-assets
  - jekyll-sitemap

# Markdown Config
markdown: kramdown
kramdown:
  input: GFM
  syntax_highlighter: rouge

# Assets
exclude: ['config.ru', 'Gemfile', 'Gemfile.lock', 'vendor', 'Procfile', 'Rakefile']
assets:
  compress:
    css: sass
    js:  uglifier

sitemap:
  file: '/sitemap.xml'
  include_posts:
      - '/index.html'
  change_frequency_name: 'change_frequency'
  priority_name: 'priority'

elixir:
  version: 1.2.3

toc:
  en: Table of Contents
  jp: 目次
  cn: 目录
  es: Tabla de contenidos
  pt: Sumário
  vi: Mục lục
  ru: Содержание
  sk: Obsah
  fr: Table des matières
  gr: Πίνακας περιεχομένων
  it: Tavola dei Contenuti
  my: Isi Kandungan
  pl: Spis treści
  no: Innholdsfortegnelse
  ko: 목차<|MERGE_RESOLUTION|>--- conflicted
+++ resolved
@@ -22,21 +22,14 @@
   it: Lezioni sul linguaggio di programmazione Elixir
   my: Pelajaran mengenai bahasa aturcara Elixir
   pl: Lekcje programowania w języku Elixir
-<<<<<<< HEAD
   id: Pelajaran mengenai bahasa pemrograman Elixir
-=======
   no: Leksjoner i programmeringsspråket Elixir
   ko: 프로그래밍 언어 Elixir 배우기
->>>>>>> 5a8bd904
 baseurl: /
 url: https://elixirschool.com
 og_image: https://elixirschool.com/assets/fb_share.jpg
 permalink: pretty
-<<<<<<< HEAD
-languages: ['en', 'jp', 'cn', 'es', 'pt', 'vi', 'ru', 'sk', 'fr', 'gr', 'it', 'pl', 'my', 'id']
-=======
-languages: ['en', 'jp', 'cn', 'es', 'pt', 'vi', 'ru', 'sk', 'fr', 'gr', 'it', 'pl', 'my', 'no', 'ko']
->>>>>>> 5a8bd904
+languages: ['en', 'jp', 'cn', 'es', 'pt', 'vi', 'ru', 'sk', 'fr', 'gr', 'it', 'pl', 'my', 'no', 'ko', 'id']
 default_lang: en
 exclude_from_localization: []
 sections:
@@ -55,12 +48,9 @@
       gr: Βασικά
       it: Base
       pl: Podstawy
-<<<<<<< HEAD
       id: Dasar
-=======
       no: Grunnleggende
       ko: 기초
->>>>>>> 5a8bd904
   - tag: advanced
     label:
       en: Advanced
@@ -76,12 +66,9 @@
       gr: Προχωρημένα
       it: Avanzato
       pl: Zaawansowane
-<<<<<<< HEAD
       id: Lanjutan
-=======
       no: Avansert
       ko: 심화
->>>>>>> 5a8bd904
   - tag: specifics
     label:
       en: Specifics
@@ -97,12 +84,9 @@
       gr: Ιδιαιτερότητες
       it: Specifiche
       pl: Specyficzne
-<<<<<<< HEAD
       id: Khusus
-=======
       no: Detaljer
       ko: 활용
->>>>>>> 5a8bd904
 
 gems:
   - kramdown
